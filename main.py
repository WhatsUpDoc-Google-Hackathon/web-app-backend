--- conflicted
+++ resolved
@@ -43,8 +43,6 @@
     allow_headers=["*"],
 )
 
-# Initialize clients with error handling
-<<<<<<< HEAD
 try:
     from utils.ai_client import VertexClient
 
@@ -65,8 +63,7 @@
     ai_client = None
     logger.error(f"Failed to initialize AI client: {e}")
     logger.warning("Continuing without AI client - using mock responses")
-=======
-# ai_client = VertexAIClient()
+
 db_client = None
 try:
     logger.info("Attempting to connect to PostgreSQL database...")
@@ -77,7 +74,6 @@
     logger.warning("Continuing without database - some endpoints will not work")
 
 file_handler = FileHandler()
->>>>>>> 4884e41c
 
 redis_client = None
 try:
@@ -152,9 +148,11 @@
                 session_id, user_id, MessageSender.USER, user_message
             )
 
-<<<<<<< HEAD
             # Send message to AI if available, else mock
             if ai_client:
+              # Build conversation context for AI
+                conversation_context = build_conversation_context(session_id)
+
                 ai_result = ai_client.predict(user_message)
                 ai_response: ModelResponse = {
                     "type": "text",
@@ -175,23 +173,6 @@
                         "timestamp": datetime.datetime.utcnow().isoformat() + "Z",
                     },
                 }
-=======
-            # Build conversation context for AI
-            conversation_context = build_conversation_context(session_id)
-
-            # Send message to AI (with conversation context)
-            # ai_response: ModelResponse = ai_client.chat(user_message, conversation_context)
-
-            # Create a mock AI response for testing
-            ai_response: ModelResponse = {
-                "type": "ai",
-                "content": f"Echo: {user_message}",
-                "meta": {
-                    "source": "mock_ai",
-                    "timestamp": datetime.datetime.utcnow().isoformat() + "Z",
-                },
-            }
->>>>>>> 4884e41c
 
             # Save AI response to DB
             redis_client.save_message(
@@ -234,21 +215,17 @@
     redis_health = None
     if redis_client:
         redis_health = redis_client.health_check()
-
-<<<<<<< HEAD
     ai_health = None
     if ai_client:
         try:
             ai_health = ai_client.health_check()
         except Exception as e:
             ai_health = {"status": "unhealthy", "connected": False, "error": str(e)}
-=======
     db_health = None
     if db_client:
         db_health = db_client.health_check()
     else:
         db_health = {"status": "not_configured", "connected": False}
->>>>>>> 4884e41c
 
     health_status = {
         "status": "healthy",
@@ -269,11 +246,7 @@
         },
     }
     logger.info(
-<<<<<<< HEAD
-        f"Health check requested - Redis: {redis_health['status'] if redis_health else 'not_configured'}, AI: {ai_health['status'] if ai_health else 'not_configured'}"
-=======
-        f"Health check requested - DB: {db_health['status']}, Redis: {redis_health['status'] if redis_health else 'not_configured'}"
->>>>>>> 4884e41c
+        f"Health check requested - DB: {db_health['status']}, Redis: {redis_health['status'] if redis_health else 'not_configured'}, AI: {ai_health['status'] if ai_health else 'not_configured'}"
     )
     return health_status
 
